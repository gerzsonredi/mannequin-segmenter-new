--- conflicted
+++ resolved
@@ -145,14 +145,6 @@
         # Initialize logger
         self.logger = AppLogger()
         
-        # ✅ CUDA STREAMS for performance optimization
-        self.cuda_streams = None
-        if torch.cuda.is_available():
-            # Create multiple CUDA streams for overlapping operations
-            self.cuda_streams = [torch.cuda.Stream() for _ in range(2)]
-            self.main_stream = self.cuda_streams[0] 
-            self.copy_stream = self.cuda_streams[1]
-        
         # Enhanced Device setup with detailed detection
         self.logger.log("Initializing BiRefNet Segmenter")
         print("Initializing BiRefNet Segmenter")
@@ -176,13 +168,6 @@
             self.logger.log("Using CPU (no GPU acceleration available)")
             print("Using CPU (no GPU acceleration available)")
         
-<<<<<<< HEAD
-        # Load model
-        self.logger.log(f"Loading BiRefNet model: {model_name}")
-        print(f"Loading BiRefNet model: {model_name}")
-        
-        try:
-=======
         # ✅ Load BiRefNet_lite model
         try:
             self.logger.log(f"Loading BiRefNet_lite model: {model_name}")
@@ -191,34 +176,12 @@
             os.environ["HF_HUB_DISABLE_PROGRESS_BARS"] = "1"
 
             # 1. Load BiRefNet_lite base model
->>>>>>> 4556f074
             self.model = AutoModelForImageSegmentation.from_pretrained(
-                model_name, trust_remote_code=True
+                model_name,
+                trust_remote_code=True,
+                config={'model_type': 'custom_segmentation_model'}
             )
             self.model.to(self.device)
-<<<<<<< HEAD
-            
-            # Memory layout optimization
-            if torch.cuda.is_available():
-                self.model = self.model.to(memory_format=torch.channels_last)
-                # ✅ RE-ENABLE torch.compile for batch processing optimization
-                try:
-                    # Compile model for batch inference performance
-                    self.model = torch.compile(self.model, mode="max-autotune")
-                    self.logger.log("✅ Model compiled with torch.compile for batch optimization")
-                    print("✅ Model compiled with torch.compile for batch optimization")
-                except Exception as compile_error:
-                    self.logger.log(f"⚠️ torch.compile failed, continuing without: {compile_error}")
-                    print(f"⚠️ torch.compile failed, continuing without: {compile_error}")
-            
-            self.model.eval()
-            self.model.requires_grad_(False)
-            
-        except Exception as e:
-            self.logger.log(f"Error loading BiRefNet model: {e}")
-            print(f"Error loading BiRefNet model: {e}")
-            raise
-=======
             self.model.eval()
             
             # Apply half precision if using CUDA and fp16
@@ -236,7 +199,6 @@
             self.logger.log(f"Error loading BiRefNet_lite model: {e}")
             print(f"Error loading BiRefNet_lite model: {e}")
             raise e
->>>>>>> 4556f074
         
         # ✅ 2. Load custom checkpoint from S3 if provided
         if model_path:
@@ -360,41 +322,35 @@
 
     def _preprocess_batch_images(self, images: List[np.ndarray]) -> torch.Tensor:
         """
-        OPTIMIZED batch preprocessing for maximum performance.
-        Uses memory layout optimization and CUDA streams.
+        Preprocess multiple images for batch BiRefNet inference.
+        
+        Args:
+            images: List of input images in BGR format
+            
+        Returns:
+            Batch tensor with shape [batch_size, 3, 512, 512]
         """
         try:
-            # ✅ Pre-allocate batch tensor for better memory efficiency
-            batch_size = len(images)
-            batch_tensor = torch.empty((batch_size, 3, 512, 512), dtype=self.dtype, device=self.device, memory_format=torch.channels_last)
-            
-            # ✅ Use CUDA streams for overlapping operations
-            if self.cuda_streams:
-                with torch.cuda.stream(self.copy_stream):
-                    # Process images in parallel with tensor operations
-                    for i, img in enumerate(images):
-                        # Convert BGR to RGB and resize efficiently
-                        img_rgb = cv2.cvtColor(img, cv2.COLOR_BGR2RGB)
-                        
-                        # Use OpenCV for faster resize (compared to PIL)
-                        img_resized = cv2.resize(img_rgb, (512, 512), interpolation=cv2.INTER_LINEAR)
-                        
-                        # Convert to tensor efficiently
-                        img_tensor = torch.from_numpy(img_resized).to(dtype=self.dtype, device=self.device, memory_format=torch.channels_last)
-                        img_tensor = img_tensor.permute(2, 0, 1) / 255.0  # [H, W, C] -> [C, H, W] and normalize
-                        
-                        batch_tensor[i] = img_tensor
-                        
-                # Synchronize streams
-                torch.cuda.current_stream().wait_stream(self.copy_stream)
-            else:
-                # CPU fallback
-                for i, img in enumerate(images):
-                    img_rgb = cv2.cvtColor(img, cv2.COLOR_BGR2RGB)
-                    img_resized = cv2.resize(img_rgb, (512, 512), interpolation=cv2.INTER_LINEAR)
-                    img_tensor = torch.from_numpy(img_resized).to(dtype=self.dtype, device=self.device)
-                    img_tensor = img_tensor.permute(2, 0, 1) / 255.0
-                    batch_tensor[i] = img_tensor
+            preprocessed_images = []
+            
+            for i, img in enumerate(images):
+                # Convert BGR to RGB
+                img_rgb = cv2.cvtColor(img, cv2.COLOR_BGR2RGB)
+                
+                # Convert to PIL Image and resize to 512x512
+                pil_img = Image.fromarray(img_rgb).convert("RGB").resize((512, 512))
+                
+                # Convert to tensor (no unsqueeze - we'll stack later)
+                img_tensor = F.to_tensor(pil_img).to(self.device)
+                
+                # Apply half precision if needed
+                if self.precision == 'fp16' and self.device.type == 'cuda':
+                    img_tensor = img_tensor.half()
+                
+                preprocessed_images.append(img_tensor)
+            
+            # Stack all images into a batch tensor
+            batch_tensor = torch.stack(preprocessed_images, dim=0)
             
             # ✅ MINIMAL LOGGING for parallel performance
             # self.logger.log(f"Batch preprocessing output shape: {batch_tensor.shape}, dtype: {batch_tensor.dtype}")
@@ -541,7 +497,7 @@
 
     def _run_batch_inference(self, batch_tensor: torch.Tensor) -> torch.Tensor:
         """
-        OPTIMIZED BiRefNet batch inference with CUDA streams for maximum performance.
+        Run BiRefNet inference on batch of preprocessed images.
         
         Args:
             batch_tensor: Batch tensor with shape [batch_size, 3, 512, 512]
@@ -551,31 +507,28 @@
         """
         with torch.no_grad(), torch.inference_mode():
             try:
-                # ✅ Use main CUDA stream for inference
-                if self.cuda_streams:
-                    with torch.cuda.stream(self.main_stream):
-                        # Ensure tensor is in optimal memory format
-                        if not batch_tensor.is_contiguous(memory_format=torch.channels_last):
-                            batch_tensor = batch_tensor.to(memory_format=torch.channels_last)
-                        
-                        # Use autocast for fp16 performance optimization
-                        autocast_dtype = torch.float16 if torch.cuda.is_available() and self.precision == 'fp16' else None
-                        
-                        with torch.autocast(device_type='cuda', dtype=autocast_dtype, enabled=autocast_dtype is not None):
-                            # TRUE BATCH INFERENCE - process all images in one forward pass
-                            outputs = self.model(batch_tensor)
-                        
-                        # Move to copy stream for post-processing
-                        torch.cuda.current_stream().wait_stream(self.main_stream)
-                else:
-                    # Use autocast for fp16 performance optimization
-                    autocast_dtype = torch.float16 if torch.cuda.is_available() and self.precision == 'fp16' else None
-                    
-                    with torch.autocast(device_type='cuda', dtype=autocast_dtype, enabled=autocast_dtype is not None):
-                        # TRUE BATCH INFERENCE - process all images in one forward pass
-                        outputs = self.model(batch_tensor)
-                
-                # Extract outputs efficiently
+                # Use autocast for fp16 performance optimization
+                autocast_dtype = torch.float16 if torch.cuda.is_available() and self.precision == 'fp16' else None
+                
+                with torch.autocast(device_type='cuda', dtype=autocast_dtype, enabled=autocast_dtype is not None):
+                    # TRUE BATCH INFERENCE - process all images in one forward pass
+                    outputs = self.model(batch_tensor)
+                
+                # Debug: Log model output info
+                self.logger.log(f"🔍 Model output type: {type(outputs)}")
+                print(f"🔍 Model output type: {type(outputs)}")
+                if hasattr(outputs, 'shape'):
+                    self.logger.log(f"🔍 Model output shape: {outputs.shape}")
+                    print(f"🔍 Model output shape: {outputs.shape}")
+                elif isinstance(outputs, (list, tuple)):
+                    self.logger.log(f"🔍 Model output list length: {len(outputs)}")
+                    print(f"🔍 Model output list length: {len(outputs)}")
+                    for i, item in enumerate(outputs[:3]):  # Show first 3 items
+                        if hasattr(item, 'shape'):
+                            self.logger.log(f"🔍 Item {i} shape: {item.shape}")
+                            print(f"🔍 Item {i} shape: {item.shape}")
+                
+                # Use the extraction function from the notebook
                 extracted_logits = self._extract_birefnet_output(outputs)
                 
                 if extracted_logits is None:
@@ -585,11 +538,10 @@
                     batch_size = batch_tensor.shape[0]
                     return torch.zeros((batch_size, 512, 512), dtype=torch.float32)  # CPU tensor
                 
-                # ✅ MINIMAL LOGGING for parallel performance
-                # self.logger.log(f"🔍 Extracted logits shape: {extracted_logits.shape}")
-                # print(f"🔍 Extracted logits shape: {extracted_logits.shape}")
-                
-                # Apply sigmoid and process efficiently
+                self.logger.log(f"🔍 Extracted logits shape: {extracted_logits.shape}")
+                print(f"🔍 Extracted logits shape: {extracted_logits.shape}")
+                
+                # Apply sigmoid to get probabilities
                 batch_masks = torch.sigmoid(extracted_logits)
                 
                 # Ensure correct shape: [batch_size, 512, 512]
@@ -604,18 +556,19 @@
                     # Single image case: [H, W] -> [1, H, W]
                     batch_masks = batch_masks.unsqueeze(0)
                 else:
+                    self.logger.log(f"❌ Unexpected batch mask shape: {batch_masks.shape}")
+                    print(f"❌ Unexpected batch mask shape: {batch_masks.shape}")
                     # Try to reshape to expected format
                     if batch_masks.numel() == batch_tensor.shape[0] * 512 * 512:
                         batch_masks = batch_masks.view(batch_tensor.shape[0], 512, 512)
                     else:
                         raise ValueError(f"Cannot reshape {batch_masks.shape} to batch format")
                 
-                # ✅ CRITICAL: Move to CPU immediately to free GPU memory
+                # CRITICAL: Move to CPU immediately to free GPU memory
                 batch_masks_cpu = batch_masks.detach().cpu()
                 
-                # ✅ MINIMAL LOGGING for parallel performance
-                # self.logger.log(f"✅ Batch inference output: {original_shape} -> {batch_masks_cpu.shape}, dtype: {batch_masks_cpu.dtype}")
-                # print(f"✅ Batch inference output: {original_shape} -> {batch_masks_cpu.shape}, dtype: {batch_masks_cpu.dtype}")
+                self.logger.log(f"✅ Batch inference output: {original_shape} -> {batch_masks_cpu.shape}, dtype: {batch_masks_cpu.dtype}")
+                print(f"✅ Batch inference output: {original_shape} -> {batch_masks_cpu.shape}, dtype: {batch_masks_cpu.dtype}")
                 
                 # Explicit GPU memory cleanup - only delete if variables exist
                 try:
@@ -629,7 +582,7 @@
                 self.logger.log(f"Error during BiRefNet batch inference: {e}")
                 print(f"Error during BiRefNet batch inference: {e}")
                 
-                # GPU memory cleanup even on error (NO SYNCHRONIZE for parallel execution!)
+                # GPU memory cleanup even on error
                 if torch.cuda.is_available():
                     torch.cuda.empty_cache()
                     # torch.cuda.synchronize()
